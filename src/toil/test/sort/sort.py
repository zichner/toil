--- conflicted
+++ resolved
@@ -31,16 +31,8 @@
 def setup(job, inputFile, N):
     """Sets up the sort.
     """
-<<<<<<< HEAD
     job.addFollowOnJobFn(cleanup, job.addChildJobFn(down, 
-        inputFile, 0, os.path.getsize(inputFile), N).rv(), inputFile)
-=======
-    tempOutputFileStoreID = job.fileStore.getEmptyFileStoreID()
-    job.addChildJobFn(down, inputFile, 0, os.path.getsize(inputFile), N, tempOutputFileStoreID,
-                      memory=sortMemory)
-    job.addFollowOnJobFn(cleanup, tempOutputFileStoreID, inputFile,
-                         memory=sortMemory)
->>>>>>> 173d6c75
+        inputFile, 0, os.path.getsize(inputFile), N).rv(), inputFile, memory=sortMemory)
 
 def down(job, inputFile, fileStart, fileEnd, N):
     """Input is a file and a range into that file to sort and an output location in which
@@ -57,28 +49,9 @@
         job.fileStore.logToMaster( "Splitting range (%i..%i) of file: %s"
                                       % (fileStart, fileEnd, inputFile) )
         midPoint = getMidPoint(inputFile, fileStart, fileEnd)
-<<<<<<< HEAD
         return job.addFollowOnJobFn(up,
-            job.addChildJobFn(down, inputFile, fileStart, midPoint+1, N).rv(),
-            job.addChildJobFn(down, inputFile, midPoint+1, fileEnd, N).rv()).rv()          
-=======
-        assert midPoint >= fileStart
-        assert midPoint+1 < fileEnd
-        #We will subdivide the file
-        tempFileStoreID1 = job.fileStore.getEmptyFileStoreID()
-        tempFileStoreID2 = job.fileStore.getEmptyFileStoreID()
-        #The use of rv here is for testing purposes
-        #The rv() of the first child job is tempFileStoreID1,
-        #similarly rv() of the second child is tempFileStoreID2
-        job.addFollowOnJobFn(up,
-                                   job.addChildJobFn(down, inputFile, fileStart,
-                                                           midPoint+1, N, tempFileStoreID1,
-                                                           memory=sortMemory).rv(),
-                                   job.addChildJobFn(down, inputFile, midPoint+1,
-                                                           fileEnd, N, tempFileStoreID2,
-                                                           memory=sortMemory).rv(), # Add one to avoid the newline
-                                   outputFileStoreID,memory=sortMemory)
->>>>>>> 173d6c75
+            job.addChildJobFn(down, inputFile, fileStart, midPoint+1, N, memory=sortMemory).rv(),
+            job.addChildJobFn(down, inputFile, midPoint+1, fileEnd, N, memory=sortMemory).rv()).rv()          
     else:
         #We can sort this bit of the file
         job.fileStore.logToMaster( "Sorting range (%i..%i) of file: %s"
